--- conflicted
+++ resolved
@@ -1,16 +1,9 @@
-<<<<<<< HEAD
-from collections import OrderedDict
-=======
->>>>>>> caba6354
 import importlib
 from copy import deepcopy
 from collections import namedtuple, Iterable
 from itertools import izip, imap
 
-<<<<<<< HEAD
 
-=======
->>>>>>> caba6354
 def get_all_subclasses(cls):
     clss = cls.__subclasses__()
     if clss:
@@ -19,21 +12,6 @@
     else:
         return []
 
-
-<<<<<<< HEAD
-class IODict(OrderedDict):
-    def __init__(self, *args, **kwargs):
-        super(IODict, self).__init__(*args, **kwargs)
-        self.key_index = {i: k for i, k in enumerate(self.iterkeys())}
-
-    def __setitem__(self, key, value):
-        super(IODict, self).__setitem__(key, value)
-        self.key_index = {i: k for i, k in enumerate(self.iterkeys())}
-
-    def index(self, index):
-        return super(IODict, self).__getitem__(self.key_index[index])
-=======
->>>>>>> caba6354
 
 def jsonify(obj):
     """
@@ -59,8 +37,6 @@
     if isinstance(obj, Iterable) and not isinstance(obj, basestring):
         return [jsonify(v) for v in obj]
     return obj
-
-
 
 
 def pythonify(obj):
