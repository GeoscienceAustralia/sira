--- conflicted
+++ resolved
@@ -1,11 +1,9 @@
-<<<<<<< HEAD
 from collections import OrderedDict
-=======
 import importlib
 from copy import deepcopy
 from collections import namedtuple, Iterable
 from itertools import izip, imap
->>>>>>> 0ac536c3
+
 
 def get_all_subclasses(cls):
     clss = cls.__subclasses__()
@@ -16,7 +14,6 @@
         return []
 
 
-<<<<<<< HEAD
 class IODict(OrderedDict):
     def __init__(self, *args, **kwargs):
         super(IODict, self).__init__(*args, **kwargs)
@@ -28,7 +25,6 @@
 
     def index(self, index):
         return super(IODict, self).__getitem__(self.key_index[index])
-=======
 
 def jsonify(obj):
     """
@@ -196,5 +192,4 @@
             for k, v in changes.changed.iteritems():
                 result[int(k)] = reconstitute(old[int(k)], v)
 
-    return result
->>>>>>> 0ac536c3
+    return result