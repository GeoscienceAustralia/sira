#!/usr/bin/env python
# # -*- coding: utf-8 -*-
"""
title           : __main__.py
description     : entry point for core sifra component
usage           : python sifra [OPTIONS]
                  -s                Display this usage message
                  -l [LEVEL]        Choose logging level DEBUG, INFO,
                                    WARNING, ERROR, CRITICAL

python_version  : 2.7
"""

from __future__ import print_function
<<<<<<< HEAD

=======
import sys
>>>>>>> 936f066f
import numpy as np
np.seterr(divide='print', invalid='raise')

import pandas as pd

import copy
from colorama import init
init()

# import seaborn as sns
# sns.set(style='whitegrid', palette='coolwarm')

import os
import argparse
from sifra.logger import rootLogger
<<<<<<< HEAD
=======

>>>>>>> 936f066f
from sifra.configuration import Configuration
from sifra.scenario import Scenario
from sifra.modelling.hazard import HazardsContainer
from sifra.model_ingest import ingest_model
from sifra.simulation import calculate_response
from sifra.modelling.system_topology import SystemTopology
from sifra.infrastructure_response import (
    write_system_response,
    plot_mean_econ_loss,
    pe_by_component_class
    )
<<<<<<< HEAD
from sifra import fit_model

from sifra.loss_analysis import (draw_component_loss_barchart_s1,
                                 draw_component_loss_barchart_s2,
                                 draw_component_loss_barchart_s3,
                                 draw_component_failure_barchart,
                                 calc_comptype_damage_scenario_given_hazard,
                                 prep_repair_list,
                                 calc_restoration_setup,
                                 vis_restoration_process,
                                 component_criticality)

import numpy as np

def main():

    parser = argparse.ArgumentParser()
    parser.add_argument("-c", "--config", type=str)
    parser.add_argument("-m", "--model", type=str)
    parser.add_argument("-o", "--output", type=str)

    parser.add_argument("-v", "--verbose",  type=str,
                        help="Choose option for logging level from: \n"
                             "DEBUG, INFO, WARNING, ERROR, CRITICAL.")
    args = parser.parse_args()

    rootLogger.set_log_level(args.verbose)

    if args.config is not None \
            and args.model is not None \
            and args.output is not None:

        rootLogger.set_log_file_path(os.path.join(args.output, "log.txt"))
        rootLogger.info('Simulation initiated...')

        # ---------------------------------------------------------------------
        # Configure simulation model.
        # Read data and control parameters and construct objects.
        # ---------------------------------------------------------------------

        config = Configuration(args.config, args.model, args.output)
        scenario = Scenario(config)
        hazards = HazardsContainer(config)
        infrastructure = ingest_model(config)

        # ---------------------------------------------------------------------
        # Run simulation.
        # Get the results of running a simulation
        # ---------------------------------------------------------------------
        # response_list = [
        #     {},  # hazard level vs component damage state index
        #     {},  # hazard level vs infrastructure output
        #     {},  # hazard level vs component response
        #     {},  # hazard level vs component type response
        #     [],  # array of infrastructure output per sample
        #     [],  # array infrastructure econ loss per sample
        #     {},  # hazard level vs component class dmg level pct
        #     {}]  # hazard level vs component class expected damage index

        response_list = calculate_response(hazards, scenario, infrastructure)
        #
        # # ---------------------------------------------------------------------
        # # Post simulation processing.
        # # After the simulation has run the results are aggregated, saved
        # # and the system fragility is calculated.
        #
=======
from sifra.fit_model import fit_prob_exceed_model

from sifra.loss_analysis import run_scenario_loss_analysis

import numpy as np

def main():

    # define arg parser
    parser = argparse.ArgumentParser(
        prog='sifra', description="run sifra", add_help=True)

    parser.add_argument("-c", "--config_file", type=str)
    parser.add_argument("-m", "--model_file", type=str)
    parser.add_argument("-d", "--input_directory", type=str)

    parser.add_argument("-s", "--simulation",
                        action='store_true', default=False)
    parser.add_argument("-f", "--fit",
                        action='store_true', default=False)
    parser.add_argument("-l", "--loss_analysis",
                        action='store_true', default=False)

    parser.add_argument("-v", "--verbose", type=str,
                        help="Choose option for logging level from: \n"
                             "DEBUG, INFO, WARNING, ERROR, CRITICAL.")

    args = parser.parse_args()

    # error handling
    if args.input_directory and (args.config_file or args.model_file):
        parser.error("--input_directory and [--config_file and --model_file]"
                     " are mutually exclusive ...")
        sys.exit(2)

    if not any([args.simulation, args.fit, args.loss_analysis]):
        parser.error("either --simulation or --fit or --loss_analysis"
                     " is required ...")
        sys.exit(2)

    if args.input_directory:
        args.config_file = os.path.join(
            args.input_directory, "input", "config.json")
        args.model_file = os.path.join(
            args.input_directory, "input", "model.json")
        args.output = os.path.join(
            args.input_directory, "output")


    if not os.path.isfile(args.config_file):
        parser.error(
            "Unable to locate config file "+str(args.config_file)+" ...")
        sys.exit(2)

    if not os.path.isfile(args.model_file):
        parser.error(
            "Unable to locate model file "+str(args.model_file)+" ...")
        sys.exit(2)

    args.output = os.path.join(
        os.path.dirname(os.path.dirname(args.config_file)), "output")
    print(args.output )
    try:
        if not os.path.exists(args.output):
            os.makedirs(args.output)
    except Exception:
        parser.error(
            "Unable to create output folder " + str(args.output) + " ...")
        sys.exit(2)

    rootLogger.set_log_level(args.verbose)
    rootLogger.set_log_file_path(os.path.join(args.output, "log.txt"))
    rootLogger.info('Simulation initiated...\n')

    # ---------------------------------------------------------------------
    # Configure simulation model.
    # Read data and control parameters and construct objects.
    # ---------------------------------------------------------------------

    config = Configuration(args.config_file, args.model_file, args.output)
    scenario = Scenario(config)
    hazards = HazardsContainer(config)
    infrastructure = ingest_model(config)

    # ---------------------------------------------------------------------
    # SIMULATION
    # Get the results of running a simulation
    # ---------------------------------------------------------------------
    # response_list = [
    #     {},  # hazard level vs component damage state index
    #     {},  # hazard level vs infrastructure output
    #     {},  # hazard level vs component response
    #     {},  # hazard level vs component type response
    #     [],  # array of infrastructure output per sample
    #     [],  # array infrastructure econ loss per sample
    #     {},  # hazard level vs component class dmg level pct
    #     {}]  # hazard level vs component class expected damage index
    if args.simulation:

        response_list = calculate_response(hazards, scenario, infrastructure)

        # ---------------------------------------------------------------------
        # Post simulation processing.
        # After the simulation has run the results are aggregated, saved
        # and the system fragility is calculated.
        # ---------------------------------------------------------------------
>>>>>>> 936f066f
        write_system_response(response_list, infrastructure, scenario, hazards)
        economic_loss_array = response_list[5]
        plot_mean_econ_loss(scenario, economic_loss_array, hazards)

        if config.HAZARD_INPUT_METHOD == "hazard_array":
<<<<<<< HEAD
            pe_by_component_class(response_list, infrastructure,scenario, hazards)
        #
        # # ---------------------------------------------------------------------
        # # Visualizations
        # # Construct visualization for system topology
        # # ---------------------------------------------------------------------
        sys_topology_view = SystemTopology(infrastructure, scenario)
        sys_topology_view.draw_sys_topology(viewcontext="as-built")
        rootLogger.info('Simulation completed...')

        # ---------------------------------------------------------------------
        # FIT MODEL ANALYSIS
        # ---------------------------------------------------------------------
        rootLogger.info('Start: FIT MODEL ANALYSIS')

        hazard_scenarios = hazards.hazard_scenario_list
        sys_limit_states = infrastructure.get_system_damage_states()
        FIT_PE_DATA = scenario.fit_pe_data

        existing_models = ["potablewatertreatmentplant", "pwtp",
                           "wastewatertreatmentplant", "wwtp",
                           "watertreatmentplant", "wtp"]

        if infrastructure.system_class.lower() == 'powerstation':
            pe_sys = np.load(os.path.join(config.RAW_OUTPUT_DIR,
                                          'pe_sys_econloss.npy'))
        elif infrastructure.system_class.lower() == 'substation':
            pe_sys = np.load(os.path.join(config.RAW_OUTPUT_DIR,
                                          'pe_sys_cpfailrate.npy'))
        elif infrastructure.system_class.lower() in existing_models:
            pe_sys = np.load(os.path.join(config.RAW_OUTPUT_DIR,
                                          'pe_sys_econloss.npy'))

        if FIT_PE_DATA:
            # Calculate & Plot Fitted Models
            fit_model.fit_prob_exceed_model(
                hazard_scenarios, pe_sys, sys_limit_states,
                config.OUTPUT_PATH, config)

        rootLogger.info('End: FIT MODEL ANALYSIS')

        # ---------------------------------------------------------------------
        # SCENARIO LOSS ANALYSIS
        # ---------------------------------------------------------------------
        rootLogger.info('Start: SCENARIO LOSS ANALYSIS')

        RESTORATION_STREAMS = scenario.restoration_streams
        FOCAL_HAZARD_SCENARIOS = hazards.focal_hazard_scenarios

        # Restoration time starts x time units after hazard impact:
        # This represents lead up time for damage and safety assessments
        RESTORATION_OFFSET = 1

        # - - - - - - - - - - - - - - - - - - - - - - - - - - - - - - - - - - - - -
        # Read in SIMULATED HAZARD RESPONSE for <COMPONENT TYPES>

        comptype_resp_df = pd.read_csv(
            os.path.join(config.OUTPUT_PATH, 'comptype_response.csv'),
            index_col=['component_type', 'response'], skipinitialspace=True)
        comptype_resp_df.columns = hazards.hazard_scenario_name

        # - - - - - - - - - - - - - - - - - - - - - - - - - - - - - - - - - - - - -
        # Nodes not considered in the loss calculations
        # NEED TO MOVE THESE TO A MORE LOGICAL PLACE

        uncosted_comptypes = ['CONN_NODE', 'JUNCTION_NODE', 'JUNCTION',
                              'SYSTEM_INPUT', 'SYSTEM_OUTPUT',
                              'Generation Source', 'Grounding']

        cp_types_in_system = infrastructure.get_component_types()
        cp_types_costed = [x for x in cp_types_in_system
                           if x not in uncosted_comptypes]

        comptype_resp_df = comptype_resp_df.drop(uncosted_comptypes,
                                                 level='component_type',
                                                 axis=0)

        # Get list of only those components that are included in cost calculations:
        cpmap = {c: sorted(list(infrastructure.get_components_for_type(c)))
                 for c in cp_types_in_system}
        comps_costed = [v for x in cp_types_costed for v in cpmap[x]]

        nodes_all = infrastructure.components.keys()
        nodes_all.sort()
        comps_uncosted = list(set(nodes_all).difference(comps_costed))

        ctype_failure_mean = comptype_resp_df.xs('num_failures', level='response')
        ctype_failure_mean.columns.names = ['Scenario Name']

        # - - - - - - - - - - - - - - - - - - - - - - - - - - - - - - - - - - -
        # Value of component types relative to system value

        comptype_value_dict = {}
        for ct in sorted(cp_types_costed):
            comp_val = [infrastructure.components[comp_id].cost_fraction for comp_id in cpmap[ct]]
            comptype_value_dict[ct] = sum(comp_val)

        comptype_value_list = [comptype_value_dict[ct] for ct in sorted(comptype_value_dict.keys())]
        component_response = pd.read_csv(os.path.join(config.OUTPUT_PATH, 'component_response.csv'), index_col=['component_id', 'response'], skiprows=0, skipinitialspace=True)
        component_meanloss = component_response.query('response == "loss_mean"').reset_index('response').drop('response', axis=1)
        comptype_resp_df = comptype_resp_df.drop(uncosted_comptypes, level='component_type', axis=0)

        weight_criteria = 'MIN_COST'

        # - - - - - - - - - - - - - - - - - - - - - - - - - - - - - - - - - - -
        col_tp = []
        for h in FOCAL_HAZARD_SCENARIOS:
            col_tp.extend(zip([h] * len(RESTORATION_STREAMS), RESTORATION_STREAMS))

        mcols = pd.MultiIndex.from_tuples(col_tp, names=['Hazard', 'Restoration Streams'])
        time_to_full_restoration_for_lines_df = pd.DataFrame(index=infrastructure.output_nodes.keys(), columns=mcols)
        time_to_full_restoration_for_lines_df.index.name = 'Output Lines'

        # ----------------------------------------------------------------------
        # *** BEGIN : FOCAL_HAZARD_SCENARIOS FOR LOOP ***
        for sc_haz_str in FOCAL_HAZARD_SCENARIOS:

            # - - - - - - - - - - - - - - - - - - - - - - - - - - - - - - - - -
            # Differentiated setup based on hazard input type: scenario vs array
            # - - - - - - - - - - - - - - - - - - - - - - - - - - - - - - - - -
            sc_haz_str = "{:.3f}".format(float(sc_haz_str))
            if config.HAZARD_INPUT_METHOD == "hazard_array":
                scenario_header = hazards.hazard_scenario_name[hazards.hazard_scenario_list.index(sc_haz_str)]
            elif config.HAZARD_INPUT_METHOD == "scenario_file":
                scenario_header = sc_haz_str
            scenario_tag = str(sc_haz_str) + " " + hazards.intensity_measure_unit + " " + hazards.intensity_measure_param

            # - - - - - - - - - - - - - - - - - - - - - - - - - - - - - - - - - - -
            # Extract scenario-specific values from the 'hazard response' dataframe
            # Scenario response: by component type
            # - - - - - - - - - - - - - - - - - - - - - - - - - - - - - - - - - - -

            ctype_resp_scenario = comptype_resp_df[scenario_header].unstack(level=-1)
            ctype_resp_scenario = ctype_resp_scenario.sort_index()

            ctype_resp_scenario['loss_per_type'] = ctype_resp_scenario['loss_mean'] / comptype_value_list

            ctype_resp_scenario['loss_per_type_std'] = ctype_resp_scenario['loss_std'] * [len(list(infrastructure.get_components_for_type(ct))) for ct in ctype_resp_scenario.index.values.tolist()]

            ctype_resp_sorted = ctype_resp_scenario.sort_values(by='loss_tot', ascending=False)

            fig_name = 'fig_SC_' + sc_haz_str + '_loss_sys_vs_comptype_s1.png'
            draw_component_loss_barchart_s1(ctype_resp_sorted, scenario_tag, hazards.hazard_type, config.OUTPUT_PATH, fig_name)

            fig_name = 'fig_SC_' + sc_haz_str + '_loss_sys_vs_comptype_s2.png'
            draw_component_loss_barchart_s2(ctype_resp_sorted, scenario_tag, hazards.hazard_type, config.OUTPUT_PATH, fig_name)

            fig_name = 'fig_SC_' + sc_haz_str + '_loss_sys_vs_comptype_s3.png'
            draw_component_loss_barchart_s3(ctype_resp_sorted, scenario_tag, hazards.hazard_type, config.OUTPUT_PATH, fig_name)

            # - - - - - - - - - - - - - - - - - - - - - - - - - - - - - - - - - - -
            # FAILURE RATE -- PERCENTAGE of component types

            fig_name = 'fig_SC_' + sc_haz_str + '_comptype_failures.png'
            draw_component_failure_barchart(uncosted_comptypes, ctype_failure_mean, scenario_header, scenario_tag, hazards.hazard_type, config.OUTPUT_PATH, fig_name)

            # - - - - - - - - - - - - - - - - - - - - - - - - - - - - - - - - - - -
            # RESTORATION PROGNOSIS for specified scenarios

            component_fullrst_time, ctype_scenario_outcomes = calc_comptype_damage_scenario_given_hazard(infrastructure, scenario, hazards, ctype_resp_sorted, component_response, cp_types_costed, scenario_header)

            # All the nodes that need to be fixed for each output node:
            repair_list_combined = prep_repair_list(infrastructure, component_meanloss, component_fullrst_time, comps_uncosted, weight_criteria, scenario_header)

            repair_path = copy.deepcopy(repair_list_combined)
            output_node_list = infrastructure.output_nodes.keys()

            for num_rst_steams in RESTORATION_STREAMS:
                # - - - - - - - - - - - - - - - - - - - - - - - - - - - - - - - - -
                # SYSTEM RESTORATION for given scenario & restoration setup
                rst_setup_filename = 'restoration_setup_' + sc_haz_str + '_' + hazards.intensity_measure_unit + '_' + hazards.intensity_measure_param + '.csv'

                rst_setup_df = calc_restoration_setup(component_meanloss, output_node_list, comps_uncosted, repair_list_combined, num_rst_steams, RESTORATION_OFFSET, component_fullrst_time, scenario.output_path, scenario_header, rst_setup_filename)

                # Check if nothing to repair, i.e. if repair list is empty:
                comps_to_repair = rst_setup_df.index.values.tolist()
                if not comps_to_repair:
                    rootLogger.info("*** Scenario: " + scenario_tag)
                    rootLogger.info("Nothing to repair. Time to repair is zero.")
                    rootLogger.info("Skipping repair visualisation for this scenario.")
                    break

                fig_rst_gantt_name = 'fig_SC_' + sc_haz_str + '_str' + str(num_rst_steams) + '_restoration.png'
                restoration_timeline_array, time_to_full_restoration_for_lines = \
                    vis_restoration_process(scenario, infrastructure, rst_setup_df, num_rst_steams, repair_path, fig_rst_gantt_name, scenario_tag, hazards.hazard_type)

                time_to_full_restoration_for_lines_df[(sc_haz_str, num_rst_steams)] = \
                    [time_to_full_restoration_for_lines[x] for x in output_node_list]

                # - - - - - - - - - - - - - - - - - - - - - - - - - - - - - - - - -
                # COMPONENT CRITICALITY for given scenario & restoration setup
                fig_name = 'fig_SC_' + sc_haz_str + '_str' + str(num_rst_steams) + '_component_criticality.png'
                component_criticality(infrastructure, scenario, ctype_scenario_outcomes, hazards.hazard_type, scenario_tag, fig_name)

        # --------------------------------------------------------------------------
        # *** END : FOCAL_HAZARD_SCENARIOS FOR LOOP ***
        time_to_full_restoration_for_lines_csv = os.path.join(config.OUTPUT_PATH, 'line_restoration_prognosis.csv')
        time_to_full_restoration_for_lines_df.to_csv(time_to_full_restoration_for_lines_csv, sep=',')

        rootLogger.info('End: SCENARIO LOSS ANALYSIS')
        # ---------------------------------------------------------------------

    else:
        print("Input file not found: " + str(args.setup))

    rootLogger.info('End')
=======
            pe_by_component_class(
                response_list, infrastructure, scenario, hazards)

        # ---------------------------------------------------------------------
        # Visualizations
        # Construct visualization for system topology
        # ---------------------------------------------------------------------
        sys_topology_view = SystemTopology(infrastructure, scenario)
        sys_topology_view.draw_sys_topology(viewcontext="as-built")
        rootLogger.info('Simulation completed...')

    # -------------------------------------------------------------------------
    # FIT MODEL ANALYSIS
    # -------------------------------------------------------------------------
    if args.fit:

        args.pe_sys = None
        existing_models = [
            "potablewatertreatmentplant", "pwtp",
            "wastewatertreatmentplant", "wwtp",
            "watertreatmentplant", "wtp",
            "powerstation",
            "substation"
            ]

        if infrastructure.system_class.lower() == 'powerstation':
            args.pe_sys = os.path.join(
                config.RAW_OUTPUT_DIR, 'pe_sys_econloss.npy')

        elif infrastructure.system_class.lower() == 'substation':
            args.pe_sys = os.path.join(
                config.RAW_OUTPUT_DIR, 'pe_sys_cpfailrate.npy')

        elif infrastructure.system_class.lower() in existing_models:
            args.pe_sys = os.path.join(
                config.RAW_OUTPUT_DIR, 'pe_sys_econloss.npy')

        if args.pe_sys is not None:
            rootLogger.info('Start: Attempting to fit MODEL to simulation '
                            'data...')

            hazard_scenarios = hazards.hazard_scenario_list
            sys_limit_states = infrastructure.get_system_damage_states()
            pe_sys = np.load(args.pe_sys)
            # Calculate & Plot Fitted Models
            fit_prob_exceed_model(
                hazard_scenarios,
                pe_sys,
                sys_limit_states,
                config.OUTPUT_PATH,
                config)

            rootLogger.info('End: Model fitting complete.')
        else:
            rootLogger.error("Input  pe_sys file not found: " +
                             str(args.output))

    # -------------------------------------------------------------------------
    # SCENARIO LOSS ANALYSIS
    # -------------------------------------------------------------------------
    if args.loss_analysis:

        args.ct = os.path.join(config.OUTPUT_PATH, 'comptype_response.csv')
        args.cp = os.path.join(config.OUTPUT_PATH, 'component_response.csv')

        if args.ct is not None and args.cp is not None:
            run_scenario_loss_analysis(
                scenario, hazards, infrastructure, config, args.ct, args.cp)
        else:
            if args.ct is None:
                rootLogger.error("Input files not found: " + str(args.ct))
            if args.cp is None:
                rootLogger.error("Input files not found: " + str(args.cp))

    rootLogger.info('Run Complete.\n')
>>>>>>> 936f066f


if __name__ == "__main__":
    main()<|MERGE_RESOLUTION|>--- conflicted
+++ resolved
@@ -12,11 +12,7 @@
 """
 
 from __future__ import print_function
-<<<<<<< HEAD
-
-=======
 import sys
->>>>>>> 936f066f
 import numpy as np
 np.seterr(divide='print', invalid='raise')
 
@@ -32,10 +28,7 @@
 import os
 import argparse
 from sifra.logger import rootLogger
-<<<<<<< HEAD
-=======
-
->>>>>>> 936f066f
+
 from sifra.configuration import Configuration
 from sifra.scenario import Scenario
 from sifra.modelling.hazard import HazardsContainer
@@ -47,74 +40,6 @@
     plot_mean_econ_loss,
     pe_by_component_class
     )
-<<<<<<< HEAD
-from sifra import fit_model
-
-from sifra.loss_analysis import (draw_component_loss_barchart_s1,
-                                 draw_component_loss_barchart_s2,
-                                 draw_component_loss_barchart_s3,
-                                 draw_component_failure_barchart,
-                                 calc_comptype_damage_scenario_given_hazard,
-                                 prep_repair_list,
-                                 calc_restoration_setup,
-                                 vis_restoration_process,
-                                 component_criticality)
-
-import numpy as np
-
-def main():
-
-    parser = argparse.ArgumentParser()
-    parser.add_argument("-c", "--config", type=str)
-    parser.add_argument("-m", "--model", type=str)
-    parser.add_argument("-o", "--output", type=str)
-
-    parser.add_argument("-v", "--verbose",  type=str,
-                        help="Choose option for logging level from: \n"
-                             "DEBUG, INFO, WARNING, ERROR, CRITICAL.")
-    args = parser.parse_args()
-
-    rootLogger.set_log_level(args.verbose)
-
-    if args.config is not None \
-            and args.model is not None \
-            and args.output is not None:
-
-        rootLogger.set_log_file_path(os.path.join(args.output, "log.txt"))
-        rootLogger.info('Simulation initiated...')
-
-        # ---------------------------------------------------------------------
-        # Configure simulation model.
-        # Read data and control parameters and construct objects.
-        # ---------------------------------------------------------------------
-
-        config = Configuration(args.config, args.model, args.output)
-        scenario = Scenario(config)
-        hazards = HazardsContainer(config)
-        infrastructure = ingest_model(config)
-
-        # ---------------------------------------------------------------------
-        # Run simulation.
-        # Get the results of running a simulation
-        # ---------------------------------------------------------------------
-        # response_list = [
-        #     {},  # hazard level vs component damage state index
-        #     {},  # hazard level vs infrastructure output
-        #     {},  # hazard level vs component response
-        #     {},  # hazard level vs component type response
-        #     [],  # array of infrastructure output per sample
-        #     [],  # array infrastructure econ loss per sample
-        #     {},  # hazard level vs component class dmg level pct
-        #     {}]  # hazard level vs component class expected damage index
-
-        response_list = calculate_response(hazards, scenario, infrastructure)
-        #
-        # # ---------------------------------------------------------------------
-        # # Post simulation processing.
-        # # After the simulation has run the results are aggregated, saved
-        # # and the system fragility is calculated.
-        #
-=======
 from sifra.fit_model import fit_prob_exceed_model
 
 from sifra.loss_analysis import run_scenario_loss_analysis
@@ -221,220 +146,11 @@
         # After the simulation has run the results are aggregated, saved
         # and the system fragility is calculated.
         # ---------------------------------------------------------------------
->>>>>>> 936f066f
         write_system_response(response_list, infrastructure, scenario, hazards)
         economic_loss_array = response_list[5]
         plot_mean_econ_loss(scenario, economic_loss_array, hazards)
 
         if config.HAZARD_INPUT_METHOD == "hazard_array":
-<<<<<<< HEAD
-            pe_by_component_class(response_list, infrastructure,scenario, hazards)
-        #
-        # # ---------------------------------------------------------------------
-        # # Visualizations
-        # # Construct visualization for system topology
-        # # ---------------------------------------------------------------------
-        sys_topology_view = SystemTopology(infrastructure, scenario)
-        sys_topology_view.draw_sys_topology(viewcontext="as-built")
-        rootLogger.info('Simulation completed...')
-
-        # ---------------------------------------------------------------------
-        # FIT MODEL ANALYSIS
-        # ---------------------------------------------------------------------
-        rootLogger.info('Start: FIT MODEL ANALYSIS')
-
-        hazard_scenarios = hazards.hazard_scenario_list
-        sys_limit_states = infrastructure.get_system_damage_states()
-        FIT_PE_DATA = scenario.fit_pe_data
-
-        existing_models = ["potablewatertreatmentplant", "pwtp",
-                           "wastewatertreatmentplant", "wwtp",
-                           "watertreatmentplant", "wtp"]
-
-        if infrastructure.system_class.lower() == 'powerstation':
-            pe_sys = np.load(os.path.join(config.RAW_OUTPUT_DIR,
-                                          'pe_sys_econloss.npy'))
-        elif infrastructure.system_class.lower() == 'substation':
-            pe_sys = np.load(os.path.join(config.RAW_OUTPUT_DIR,
-                                          'pe_sys_cpfailrate.npy'))
-        elif infrastructure.system_class.lower() in existing_models:
-            pe_sys = np.load(os.path.join(config.RAW_OUTPUT_DIR,
-                                          'pe_sys_econloss.npy'))
-
-        if FIT_PE_DATA:
-            # Calculate & Plot Fitted Models
-            fit_model.fit_prob_exceed_model(
-                hazard_scenarios, pe_sys, sys_limit_states,
-                config.OUTPUT_PATH, config)
-
-        rootLogger.info('End: FIT MODEL ANALYSIS')
-
-        # ---------------------------------------------------------------------
-        # SCENARIO LOSS ANALYSIS
-        # ---------------------------------------------------------------------
-        rootLogger.info('Start: SCENARIO LOSS ANALYSIS')
-
-        RESTORATION_STREAMS = scenario.restoration_streams
-        FOCAL_HAZARD_SCENARIOS = hazards.focal_hazard_scenarios
-
-        # Restoration time starts x time units after hazard impact:
-        # This represents lead up time for damage and safety assessments
-        RESTORATION_OFFSET = 1
-
-        # - - - - - - - - - - - - - - - - - - - - - - - - - - - - - - - - - - - - -
-        # Read in SIMULATED HAZARD RESPONSE for <COMPONENT TYPES>
-
-        comptype_resp_df = pd.read_csv(
-            os.path.join(config.OUTPUT_PATH, 'comptype_response.csv'),
-            index_col=['component_type', 'response'], skipinitialspace=True)
-        comptype_resp_df.columns = hazards.hazard_scenario_name
-
-        # - - - - - - - - - - - - - - - - - - - - - - - - - - - - - - - - - - - - -
-        # Nodes not considered in the loss calculations
-        # NEED TO MOVE THESE TO A MORE LOGICAL PLACE
-
-        uncosted_comptypes = ['CONN_NODE', 'JUNCTION_NODE', 'JUNCTION',
-                              'SYSTEM_INPUT', 'SYSTEM_OUTPUT',
-                              'Generation Source', 'Grounding']
-
-        cp_types_in_system = infrastructure.get_component_types()
-        cp_types_costed = [x for x in cp_types_in_system
-                           if x not in uncosted_comptypes]
-
-        comptype_resp_df = comptype_resp_df.drop(uncosted_comptypes,
-                                                 level='component_type',
-                                                 axis=0)
-
-        # Get list of only those components that are included in cost calculations:
-        cpmap = {c: sorted(list(infrastructure.get_components_for_type(c)))
-                 for c in cp_types_in_system}
-        comps_costed = [v for x in cp_types_costed for v in cpmap[x]]
-
-        nodes_all = infrastructure.components.keys()
-        nodes_all.sort()
-        comps_uncosted = list(set(nodes_all).difference(comps_costed))
-
-        ctype_failure_mean = comptype_resp_df.xs('num_failures', level='response')
-        ctype_failure_mean.columns.names = ['Scenario Name']
-
-        # - - - - - - - - - - - - - - - - - - - - - - - - - - - - - - - - - - -
-        # Value of component types relative to system value
-
-        comptype_value_dict = {}
-        for ct in sorted(cp_types_costed):
-            comp_val = [infrastructure.components[comp_id].cost_fraction for comp_id in cpmap[ct]]
-            comptype_value_dict[ct] = sum(comp_val)
-
-        comptype_value_list = [comptype_value_dict[ct] for ct in sorted(comptype_value_dict.keys())]
-        component_response = pd.read_csv(os.path.join(config.OUTPUT_PATH, 'component_response.csv'), index_col=['component_id', 'response'], skiprows=0, skipinitialspace=True)
-        component_meanloss = component_response.query('response == "loss_mean"').reset_index('response').drop('response', axis=1)
-        comptype_resp_df = comptype_resp_df.drop(uncosted_comptypes, level='component_type', axis=0)
-
-        weight_criteria = 'MIN_COST'
-
-        # - - - - - - - - - - - - - - - - - - - - - - - - - - - - - - - - - - -
-        col_tp = []
-        for h in FOCAL_HAZARD_SCENARIOS:
-            col_tp.extend(zip([h] * len(RESTORATION_STREAMS), RESTORATION_STREAMS))
-
-        mcols = pd.MultiIndex.from_tuples(col_tp, names=['Hazard', 'Restoration Streams'])
-        time_to_full_restoration_for_lines_df = pd.DataFrame(index=infrastructure.output_nodes.keys(), columns=mcols)
-        time_to_full_restoration_for_lines_df.index.name = 'Output Lines'
-
-        # ----------------------------------------------------------------------
-        # *** BEGIN : FOCAL_HAZARD_SCENARIOS FOR LOOP ***
-        for sc_haz_str in FOCAL_HAZARD_SCENARIOS:
-
-            # - - - - - - - - - - - - - - - - - - - - - - - - - - - - - - - - -
-            # Differentiated setup based on hazard input type: scenario vs array
-            # - - - - - - - - - - - - - - - - - - - - - - - - - - - - - - - - -
-            sc_haz_str = "{:.3f}".format(float(sc_haz_str))
-            if config.HAZARD_INPUT_METHOD == "hazard_array":
-                scenario_header = hazards.hazard_scenario_name[hazards.hazard_scenario_list.index(sc_haz_str)]
-            elif config.HAZARD_INPUT_METHOD == "scenario_file":
-                scenario_header = sc_haz_str
-            scenario_tag = str(sc_haz_str) + " " + hazards.intensity_measure_unit + " " + hazards.intensity_measure_param
-
-            # - - - - - - - - - - - - - - - - - - - - - - - - - - - - - - - - - - -
-            # Extract scenario-specific values from the 'hazard response' dataframe
-            # Scenario response: by component type
-            # - - - - - - - - - - - - - - - - - - - - - - - - - - - - - - - - - - -
-
-            ctype_resp_scenario = comptype_resp_df[scenario_header].unstack(level=-1)
-            ctype_resp_scenario = ctype_resp_scenario.sort_index()
-
-            ctype_resp_scenario['loss_per_type'] = ctype_resp_scenario['loss_mean'] / comptype_value_list
-
-            ctype_resp_scenario['loss_per_type_std'] = ctype_resp_scenario['loss_std'] * [len(list(infrastructure.get_components_for_type(ct))) for ct in ctype_resp_scenario.index.values.tolist()]
-
-            ctype_resp_sorted = ctype_resp_scenario.sort_values(by='loss_tot', ascending=False)
-
-            fig_name = 'fig_SC_' + sc_haz_str + '_loss_sys_vs_comptype_s1.png'
-            draw_component_loss_barchart_s1(ctype_resp_sorted, scenario_tag, hazards.hazard_type, config.OUTPUT_PATH, fig_name)
-
-            fig_name = 'fig_SC_' + sc_haz_str + '_loss_sys_vs_comptype_s2.png'
-            draw_component_loss_barchart_s2(ctype_resp_sorted, scenario_tag, hazards.hazard_type, config.OUTPUT_PATH, fig_name)
-
-            fig_name = 'fig_SC_' + sc_haz_str + '_loss_sys_vs_comptype_s3.png'
-            draw_component_loss_barchart_s3(ctype_resp_sorted, scenario_tag, hazards.hazard_type, config.OUTPUT_PATH, fig_name)
-
-            # - - - - - - - - - - - - - - - - - - - - - - - - - - - - - - - - - - -
-            # FAILURE RATE -- PERCENTAGE of component types
-
-            fig_name = 'fig_SC_' + sc_haz_str + '_comptype_failures.png'
-            draw_component_failure_barchart(uncosted_comptypes, ctype_failure_mean, scenario_header, scenario_tag, hazards.hazard_type, config.OUTPUT_PATH, fig_name)
-
-            # - - - - - - - - - - - - - - - - - - - - - - - - - - - - - - - - - - -
-            # RESTORATION PROGNOSIS for specified scenarios
-
-            component_fullrst_time, ctype_scenario_outcomes = calc_comptype_damage_scenario_given_hazard(infrastructure, scenario, hazards, ctype_resp_sorted, component_response, cp_types_costed, scenario_header)
-
-            # All the nodes that need to be fixed for each output node:
-            repair_list_combined = prep_repair_list(infrastructure, component_meanloss, component_fullrst_time, comps_uncosted, weight_criteria, scenario_header)
-
-            repair_path = copy.deepcopy(repair_list_combined)
-            output_node_list = infrastructure.output_nodes.keys()
-
-            for num_rst_steams in RESTORATION_STREAMS:
-                # - - - - - - - - - - - - - - - - - - - - - - - - - - - - - - - - -
-                # SYSTEM RESTORATION for given scenario & restoration setup
-                rst_setup_filename = 'restoration_setup_' + sc_haz_str + '_' + hazards.intensity_measure_unit + '_' + hazards.intensity_measure_param + '.csv'
-
-                rst_setup_df = calc_restoration_setup(component_meanloss, output_node_list, comps_uncosted, repair_list_combined, num_rst_steams, RESTORATION_OFFSET, component_fullrst_time, scenario.output_path, scenario_header, rst_setup_filename)
-
-                # Check if nothing to repair, i.e. if repair list is empty:
-                comps_to_repair = rst_setup_df.index.values.tolist()
-                if not comps_to_repair:
-                    rootLogger.info("*** Scenario: " + scenario_tag)
-                    rootLogger.info("Nothing to repair. Time to repair is zero.")
-                    rootLogger.info("Skipping repair visualisation for this scenario.")
-                    break
-
-                fig_rst_gantt_name = 'fig_SC_' + sc_haz_str + '_str' + str(num_rst_steams) + '_restoration.png'
-                restoration_timeline_array, time_to_full_restoration_for_lines = \
-                    vis_restoration_process(scenario, infrastructure, rst_setup_df, num_rst_steams, repair_path, fig_rst_gantt_name, scenario_tag, hazards.hazard_type)
-
-                time_to_full_restoration_for_lines_df[(sc_haz_str, num_rst_steams)] = \
-                    [time_to_full_restoration_for_lines[x] for x in output_node_list]
-
-                # - - - - - - - - - - - - - - - - - - - - - - - - - - - - - - - - -
-                # COMPONENT CRITICALITY for given scenario & restoration setup
-                fig_name = 'fig_SC_' + sc_haz_str + '_str' + str(num_rst_steams) + '_component_criticality.png'
-                component_criticality(infrastructure, scenario, ctype_scenario_outcomes, hazards.hazard_type, scenario_tag, fig_name)
-
-        # --------------------------------------------------------------------------
-        # *** END : FOCAL_HAZARD_SCENARIOS FOR LOOP ***
-        time_to_full_restoration_for_lines_csv = os.path.join(config.OUTPUT_PATH, 'line_restoration_prognosis.csv')
-        time_to_full_restoration_for_lines_df.to_csv(time_to_full_restoration_for_lines_csv, sep=',')
-
-        rootLogger.info('End: SCENARIO LOSS ANALYSIS')
-        # ---------------------------------------------------------------------
-
-    else:
-        print("Input file not found: " + str(args.setup))
-
-    rootLogger.info('End')
-=======
             pe_by_component_class(
                 response_list, infrastructure, scenario, hazards)
 
@@ -510,7 +226,6 @@
                 rootLogger.error("Input files not found: " + str(args.cp))
 
     rootLogger.info('Run Complete.\n')
->>>>>>> 936f066f
 
 
 if __name__ == "__main__":
